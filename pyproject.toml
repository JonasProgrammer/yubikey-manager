--- conflicted
+++ resolved
@@ -27,22 +27,12 @@
 
 
 [tool.poetry.dependencies]
-<<<<<<< HEAD
-python = "^3.6"
-dataclasses = {version = "^0.8", python = "<3.7"}
-cryptography = "^2.1 || ^3.0"
-pyOpenSSL = {version = ">=0.15.1", optional = true}
-pyscard = "^1.9 || ^2.0"
-fido2 = ">=0.9, <1.0"
-click = "^8.0"
-=======
 python = "^3.8"
 cryptography = ">=3.0, <44"
 pyscard = "^2.0"
 fido2 = "^1.0"
 click = "^8.0"
 keyring = ">=23.4, <25"
->>>>>>> 51a7ae43
 pywin32 = {version = ">=223", platform = "win32"}
 
 [tool.poetry.dev-dependencies]
