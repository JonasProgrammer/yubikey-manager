# Copyright (c) 2015 Yubico AB
# All rights reserved.
#
#   Redistribution and use in source and binary forms, with or
#   without modification, are permitted provided that the following
#   conditions are met:
#
#    1. Redistributions of source code must retain the above copyright
#       notice, this list of conditions and the following disclaimer.
#    2. Redistributions in binary form must reproduce the above
#       copyright notice, this list of conditions and the following
#       disclaimer in the documentation and/or other materials provided
#       with the distribution.
#
# THIS SOFTWARE IS PROVIDED BY THE COPYRIGHT HOLDERS AND CONTRIBUTORS
# "AS IS" AND ANY EXPRESS OR IMPLIED WARRANTIES, INCLUDING, BUT NOT
# LIMITED TO, THE IMPLIED WARRANTIES OF MERCHANTABILITY AND FITNESS
# FOR A PARTICULAR PURPOSE ARE DISCLAIMED. IN NO EVENT SHALL THE
# COPYRIGHT HOLDER OR CONTRIBUTORS BE LIABLE FOR ANY DIRECT, INDIRECT,
# INCIDENTAL, SPECIAL, EXEMPLARY, OR CONSEQUENTIAL DAMAGES (INCLUDING,
# BUT NOT LIMITED TO, PROCUREMENT OF SUBSTITUTE GOODS OR SERVICES;
# LOSS OF USE, DATA, OR PROFITS; OR BUSINESS INTERRUPTION) HOWEVER
# CAUSED AND ON ANY THEORY OF LIABILITY, WHETHER IN CONTRACT, STRICT
# LIABILITY, OR TORT (INCLUDING NEGLIGENCE OR OTHERWISE) ARISING IN
# ANY WAY OUT OF THE USE OF THIS SOFTWARE, EVEN IF ADVISED OF THE
# POSSIBILITY OF SUCH DAMAGE.

<<<<<<< HEAD
from .base import YUBIKEY, PID, YkmanDevice  # noqa
from .device import (  # noqa
    scan_devices,
    list_all_devices,
    connect_to_device,
    get_name,
    read_info,
)


__version__ = "4.0.10.dev0"
=======
__version__ = "5.0.0-dev0"
>>>>>>> 249d7643
<|MERGE_RESOLUTION|>--- conflicted
+++ resolved
@@ -25,18 +25,4 @@
 # ANY WAY OUT OF THE USE OF THIS SOFTWARE, EVEN IF ADVISED OF THE
 # POSSIBILITY OF SUCH DAMAGE.
 
-<<<<<<< HEAD
-from .base import YUBIKEY, PID, YkmanDevice  # noqa
-from .device import (  # noqa
-    scan_devices,
-    list_all_devices,
-    connect_to_device,
-    get_name,
-    read_info,
-)
-
-
-__version__ = "4.0.10.dev0"
-=======
-__version__ = "5.0.0-dev0"
->>>>>>> 249d7643
+__version__ = "5.0.0-dev0"